<p align="center">
  <img src="https://github.com/meta-llama/llama3/blob/main/Llama3_Repo.jpeg" width="400"/>
</p>

<p align="center">
        🤗 <a href="https://huggingface.co/meta-Llama"> Models on Hugging Face</a>&nbsp | <a href="https://ai.meta.com/blog/"> Blog</a>&nbsp |  <a href="https://llama.meta.com/">Website</a>&nbsp | <a href="https://llama.meta.com/get-started/">Get Started</a>&nbsp
<br>

---


# Meta Llama 3

We are unlocking the power of large language models. Our latest version of Llama is now accessible to individuals, creators, researchers, and businesses of all sizes so that they can experiment, innovate, and scale their ideas responsibly.

This release includes model weights and starting code for pre-trained and instruction tuned Llama 3 language models — including sizes of 8B to 70B parameters.

This repository is intended as a minimal example to load Llama 3 models and run inference. For more detailed examples, see [llama-recipes](https://github.com/facebookresearch/llama-recipes/).

## Download

In order to download the model weights and tokenizer, please visit the [Meta Llama website](https://llama.meta.com/llama-downloads/) and accept our License.

Once your request is approved, you will receive a signed URL over email. Then run the download.sh script, passing the URL provided when prompted to start the download.

Pre-requisites: Make sure you have `wget` and `md5sum` installed. Then run the script: `./download.sh`.

Keep in mind that the links expire after 24 hours and a certain amount of downloads. If you start seeing errors such as `403: Forbidden`, you can always re-request a link.

### Access to Hugging Face

We are also providing downloads on [Hugging Face](https://huggingface.co/meta-llama).

## Quick Start

You can follow the steps below to quickly get up and running with Llama 3 models. These steps will let you run quick inference locally. For more examples, see the [Llama recipes repository](https://github.com/facebookresearch/llama-recipes).

1. In a conda env with PyTorch / CUDA available clone and download this repository.

2. In the top-level directory run:
    ```bash
    pip install -e .
    ```
3. Visit the [Meta Llama website](https://llama.meta.com/llama-downloads/) and register to download the model/s.

4. Once registered, you will get an email with a URL to download the models. You will need this URL when you run the download.sh script.

5. Once you get the email, navigate to your downloaded llama repository and run the download.sh script.
    - Make sure to grant execution permissions to the download.sh script
    - During this process, you will be prompted to enter the URL from the email.
    - Do not use the “Copy Link” option but rather make sure to manually copy the link from the email.

6. Once the model/s you want have been downloaded, you can run the model locally using the command below:
```bash
torchrun --nproc_per_node 1 example_chat_completion.py \
<<<<<<< HEAD
    --ckpt_dir Meta-Llama-3-8B-Instruct/ \
=======
    --ckpt_dir 8b_instruction_tuned/ \
>>>>>>> b5c744fe
    --tokenizer_path tokenizer.model \
    --max_seq_len 512 --max_batch_size 6
```
**Note**
<<<<<<< HEAD
- Replace  `Meta-Llama-3-8B-Instruct/` with the path to your checkpoint directory and `tokenizer.model` with the path to your tokenizer model.
=======
- Replace  `8b_instruction_tuned/` with the path to your checkpoint directory and `tokenizer.model` with the path to your tokenizer model.
>>>>>>> b5c744fe
- The `–nproc_per_node` should be set to the [MP](#inference) value for the model you are using.
- Adjust the `max_seq_len` and `max_batch_size` parameters as needed.
- This example runs the [example_chat_completion.py](example_chat_completion.py) found in this repository but you can change that to a different .py file.

## Inference

Different models require different model-parallel (MP) values:

|  Model | MP |
|--------|----|
| 8B     | 1  |
| 70B    | 8  |

All models support sequence length up to 8192 tokens, but we pre-allocate the cache according to `max_seq_len` and `max_batch_size` values. So set those according to your hardware.

### Pretrained Models

These models are not finetuned for chat or Q&A. They should be prompted so that the expected answer is the natural continuation of the prompt.

See `example_text_completion.py` for some examples. To illustrate, see the command below to run it with the llama-3-8b model (`nproc_per_node` needs to be set to the `MP` value):

```
torchrun --nproc_per_node 1 example_text_completion.py \
<<<<<<< HEAD
    --ckpt_dir Meta-Llama-3-8B-Instruct/ \
=======
    --ckpt_dir 8b_pre_trained/ \
>>>>>>> b5c744fe
    --tokenizer_path tokenizer.model \
    --max_seq_len 128 --max_batch_size 4
```

### Instruction-tuned Models

The fine-tuned models were trained for dialogue applications. To get the expected features and performance for them, a specific formatting defined in [`chat_completion`](https://github.com/facebookresearch/llama/blob/main/llama/generation.py#L212)
needs to be followed, including the `INST` and `<<SYS>>` tags, `BOS` and `EOS` tokens, and the whitespaces and breaklines in between (we recommend calling `strip()` on inputs to avoid double-spaces).

You can also deploy additional classifiers for filtering out inputs and outputs that are deemed unsafe. See the llama-recipes repo for [an example](https://github.com/facebookresearch/llama-recipes/blob/main/examples/inference.py) of how to add a safety checker to the inputs and outputs of your inference code.

Examples using llama-3-8b-chat:

```
torchrun --nproc_per_node 1 example_chat_completion.py \
<<<<<<< HEAD
    --ckpt_dir Meta-Llama-3-8B-Instruct/ \
=======
    --ckpt_dir 8b_instruction_tuned/ \
>>>>>>> b5c744fe
    --tokenizer_path tokenizer.model \
    --max_seq_len 512 --max_batch_size 6
```

Llama 3 is a new technology that carries potential risks with use. Testing conducted to date has not — and could not — cover all scenarios.
In order to help developers address these risks, we have created the [Responsible Use Guide](https://ai.meta.com/static-resource/responsible-use-guide/).

## Issues

Please report any software “bug”, or other problems with the models through one of the following means:
- Reporting issues with the model: [https://github.com/meta-llama/llama3/issues](https://github.com/meta-llama/llama3/issues)
- Reporting risky content generated by the model: [developers.facebook.com/llama_output_feedback](http://developers.facebook.com/llama_output_feedback)
- Reporting bugs and security concerns: [facebook.com/whitehat/info](http://facebook.com/whitehat/info)

## Model Card
See [MODEL_CARD.md](MODEL_CARD.md).

## License

Our model and weights are licensed for both researchers and commercial entities, upholding the principles of openness. Our mission is to empower individuals, and industry through this opportunity, while fostering an environment of discovery and ethical AI advancements.

See the [LICENSE](LICENSE) file, as well as our accompanying [Acceptable Use Policy](USE_POLICY.md)

## Questions

For common questions, the FAQ can be found [here](https://llama.meta.com/faq) which will be kept up to date over time as new questions arise.<|MERGE_RESOLUTION|>--- conflicted
+++ resolved
@@ -53,20 +53,12 @@
 6. Once the model/s you want have been downloaded, you can run the model locally using the command below:
 ```bash
 torchrun --nproc_per_node 1 example_chat_completion.py \
-<<<<<<< HEAD
     --ckpt_dir Meta-Llama-3-8B-Instruct/ \
-=======
-    --ckpt_dir 8b_instruction_tuned/ \
->>>>>>> b5c744fe
-    --tokenizer_path tokenizer.model \
+    --tokenizer_path Meta-Llama-3-8B-Instruct/tokenizer.model \
     --max_seq_len 512 --max_batch_size 6
 ```
 **Note**
-<<<<<<< HEAD
-- Replace  `Meta-Llama-3-8B-Instruct/` with the path to your checkpoint directory and `tokenizer.model` with the path to your tokenizer model.
-=======
-- Replace  `8b_instruction_tuned/` with the path to your checkpoint directory and `tokenizer.model` with the path to your tokenizer model.
->>>>>>> b5c744fe
+- Replace  `Meta-Llama-3-8B-Instruct/` with the path to your checkpoint directory and `Meta-Llama-3-8B-Instruct/tokenizer.model` with the path to your tokenizer model.
 - The `–nproc_per_node` should be set to the [MP](#inference) value for the model you are using.
 - Adjust the `max_seq_len` and `max_batch_size` parameters as needed.
 - This example runs the [example_chat_completion.py](example_chat_completion.py) found in this repository but you can change that to a different .py file.
@@ -90,12 +82,8 @@
 
 ```
 torchrun --nproc_per_node 1 example_text_completion.py \
-<<<<<<< HEAD
     --ckpt_dir Meta-Llama-3-8B-Instruct/ \
-=======
-    --ckpt_dir 8b_pre_trained/ \
->>>>>>> b5c744fe
-    --tokenizer_path tokenizer.model \
+    --tokenizer_path Meta-Llama-3-8B-Instruct/tokenizer.model \
     --max_seq_len 128 --max_batch_size 4
 ```
 
@@ -110,12 +98,8 @@
 
 ```
 torchrun --nproc_per_node 1 example_chat_completion.py \
-<<<<<<< HEAD
     --ckpt_dir Meta-Llama-3-8B-Instruct/ \
-=======
-    --ckpt_dir 8b_instruction_tuned/ \
->>>>>>> b5c744fe
-    --tokenizer_path tokenizer.model \
+    --tokenizer_path Meta-Llama-3-8B-Instruct/tokenizer.model \
     --max_seq_len 512 --max_batch_size 6
 ```
 
